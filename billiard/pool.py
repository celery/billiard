--- conflicted
+++ resolved
@@ -43,6 +43,8 @@
 from .five import Empty, Queue, range, values
 from .util import Finalize, debug
 
+PY3 = sys.version_info[0] == 3
+
 if platform.system() == 'Windows':  # pragma: no cover
     # On Windows os.kill calls TerminateProcess which cannot be
     # handled by # any process, so this is needed to terminate the task
@@ -53,22 +55,6 @@
 
 
 try:
-<<<<<<< HEAD
-=======
-    next = next
-except NameError:
-    def next(it, *args):  # noqa
-        try:
-            return it.next()
-        except StopIteration:
-            if not args:
-                raise
-            return args[0]
-
-PY3 = sys.version_info[0] == 3
-
-try:
->>>>>>> a01f7a64
     TIMEOUT_MAX = threading.TIMEOUT_MAX
 except AttributeError:  # pragma: no cover
     TIMEOUT_MAX = 1e10  # noqa
@@ -298,7 +284,7 @@
             ready, task = poll(1.0)
             if not ready:
                 continue
-        except (EOFError, IOError), exc:
+        except (EOFError, IOError) as exc:
             if get_errno(exc) == errno.EINTR:
                 continue  # interrupted, maybe by gdb
             debug('worker got EOFError or IOError -- exiting')
