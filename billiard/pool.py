# -*- coding: utf-8 -*-
#
# Module providing the `Pool` class for managing a process pool
#
# multiprocessing/pool.py
#
# Copyright (c) 2006-2008, R Oudkerk
# Licensed to PSF under a Contributor Agreement.
#
from __future__ import absolute_import
from __future__ import with_statement

#
# Imports
#

import collections
import errno
import itertools
import logging
import os
import platform
import signal
import sys
import threading
import time
import warnings

from . import Event, Process, cpu_count
from . import util
from .common import reset_signals, restart_state
from .compat import get_errno
from .einfo import ExceptionInfo
from .exceptions import (
    CoroStop,
    RestartFreqExceeded,
    SoftTimeLimitExceeded,
    Terminated,
    TimeLimitExceeded,
    TimeoutError,
    WorkerLostError,
)
from .five import Empty, Queue, range, values
from .util import Finalize, debug

PY3 = sys.version_info[0] == 3

if platform.system() == 'Windows':  # pragma: no cover
    # On Windows os.kill calls TerminateProcess which cannot be
    # handled by # any process, so this is needed to terminate the task
    # *and its children* (if any).
    from ._win import kill_processtree as _kill  # noqa
else:
    from os import kill as _kill                 # noqa


try:
    TIMEOUT_MAX = threading.TIMEOUT_MAX
except AttributeError:  # pragma: no cover
    TIMEOUT_MAX = 1e10  # noqa


if PY3:
    _Semaphore = threading.Semaphore
else:
    _Semaphore = threading._Semaphore  # noqa

#
# Constants representing the state of a pool
#

RUN = 0
CLOSE = 1
TERMINATE = 2

#
# Constants representing the state of a job
#

ACK = 0
READY = 1

#
# Exit code constants
#
EX_OK = 0
EX_FAILURE = 1
EX_RECYCLE = 0x9B


# Signal used for soft time limits.
SIG_SOFT_TIMEOUT = getattr(signal, "SIGUSR1", None)

#
# Miscellaneous
#

LOST_WORKER_TIMEOUT = 10.0
EX_OK = getattr(os, "EX_OK", 0)

job_counter = itertools.count()


def mapstar(args):
    return list(map(*args))


def starmapstar(args):
    return list(itertools.starmap(args[0], args[1]))


def error(msg, *args, **kwargs):
    if util._logger:
        util._logger.error(msg, *args, **kwargs)


def stop_if_not_current(thread, timeout=None):
    if thread is not threading.currentThread():
        thread.stop(timeout)


class LaxBoundedSemaphore(_Semaphore):
    """Semaphore that checks that # release is <= # acquires,
    but ignores if # releases >= value."""

    def __init__(self, value=1, verbose=None):
        if PY3:
            _Semaphore.__init__(self, value)
        else:
            _Semaphore.__init__(self, value, verbose)
        self._initial_value = value

    def grow(self):
        if PY3:
            cond = self._cond
        else:
            cond = self._Semaphore__cond
        with cond:
            self._initial_value += 1
            self._Semaphore__value += 1
            cond.notify()

    def shrink(self):
        self._initial_value -= 1
        self.acquire()

    if PY3:

        def release(self):
            cond = self._cond
            with cond:
                if self._value < self._initial_value:
                    self._value += 1
                    cond.notify_all()
                    if __debug__:
                        self._note(
                            "%s.release: success, value=%s", self, self._value,
                        )
                else:
                    if __debug__:
                        self._note(
                            "%s.release: success, value=%s (unchanged)" % (
                                self, self._value))

        def clear(self):
            while self._value < self._initial_value:
                _Semaphore.release(self)
    else:

        def release(self):  # noqa
            cond = self._Semaphore__cond
            with cond:
                if self._Semaphore__value < self._initial_value:
                    self._Semaphore__value += 1
                    cond.notifyAll()
                    if __debug__:
                        self._note("%s.release: success, value=%s",
                                   self, self._Semaphore__value)
                else:
                    if __debug__:
                        self._note(
                            "%s.release: success, value=%s (unchanged)" % (
                                self, self._Semaphore__value))

        def clear(self):  # noqa
            while self._Semaphore__value < self._initial_value:
                _Semaphore.release(self)

#
# Exceptions
#


class MaybeEncodingError(Exception):
    """Wraps possible unpickleable errors, so they can be
    safely sent through the socket."""

    def __init__(self, exc, value):
        self.exc = repr(exc)
        self.value = repr(value)
        super(MaybeEncodingError, self).__init__(self.exc, self.value)

    def __repr__(self):
        return "<MaybeEncodingError: %s>" % str(self)

    def __str__(self):
        return "Error sending result: '%r'. Reason: '%r'." % (
            self.value, self.exc)


class WorkersJoined(Exception):
    """All workers have terminated."""


def soft_timeout_sighandler(signum, frame):
    raise SoftTimeLimitExceeded()

#
# Code run by worker processes
#


def worker(inqueue, outqueue, initializer=None, initargs=(),
           maxtasks=None, sentinel=None):
    # Re-init logging system.
    # Workaround for http://bugs.python.org/issue6721#msg140215
    # Python logging module uses RLock() objects which are broken after
    # fork. This can result in a deadlock (Issue #496).
    logger_names = list(logging.Logger.manager.loggerDict)
    logger_names.append(None)  # for root logger
    for name in logger_names:
        for handler in logging.getLogger(name).handlers:
            handler.createLock()
    logging._lock = threading.RLock()

    pid = os.getpid()
    assert maxtasks is None or (type(maxtasks) == int and maxtasks > 0)
    put = outqueue.put
    get = inqueue.get

    if hasattr(inqueue, '_reader'):

        def poll(timeout):
            if inqueue._reader.poll(timeout):
                return True, get()
            return False, None
    else:

        def poll(timeout):  # noqa
            try:
                return True, get(timeout=timeout)
            except Empty:
                return False, None

    if hasattr(inqueue, '_writer'):
        inqueue._writer.close()
        outqueue._reader.close()

    if initializer is not None:
        initializer(*initargs)

    # Make sure all exiting signals call finally: blocks.
    # this is important for the semaphore to be released.
    reset_signals()

    # install signal handler for soft timeouts.
    if SIG_SOFT_TIMEOUT is not None:
        signal.signal(SIG_SOFT_TIMEOUT, soft_timeout_sighandler)

    try:
        signal.signal(signal.SIGINT, signal.SIG_IGN)
    except (AttributeError):
        pass

    exitcode = None
    completed = 0
    while maxtasks is None or (maxtasks and completed < maxtasks):
        if sentinel is not None and sentinel.is_set():
            debug('worker got sentinel -- exiting')
            exitcode = EX_OK
            break

        try:
            ready, task = poll(1.0)
            if not ready:
                continue
        except (EOFError, IOError) as exc:
            if get_errno(exc) == errno.EINTR:
                continue  # interrupted, maybe by gdb
            debug('worker got EOFError or IOError -- exiting')
            exitcode = EX_FAILURE
            break

        if task is None:
            debug('worker got sentinel -- exiting')
            exitcode = EX_OK
            break

        job, i, func, args, kwds = task
        put((ACK, (job, i, time.time(), pid)))
        try:
            result = (True, func(*args, **kwds))
        except Exception:
            result = (False, ExceptionInfo())
        try:
            put((READY, (job, i, result)))
        except Exception as exc:
            _, _, tb = sys.exc_info()
            try:
                wrapped = MaybeEncodingError(exc, result[1])
                einfo = ExceptionInfo((MaybeEncodingError, wrapped, tb))
                put((READY, (job, i, (False, einfo))))
            finally:
                del(tb)

        completed += 1
    debug('worker exiting after %d tasks', completed)
    if exitcode is None and maxtasks:
        exitcode = EX_RECYCLE if completed == maxtasks else EX_FAILURE
    sys.exit(exitcode or EX_OK)

#
# Class representing a process pool
#


class PoolThread(threading.Thread):

    def __init__(self, *args, **kwargs):
        threading.Thread.__init__(self)
        self._state = RUN
        self._was_started = False
        self.daemon = True

    def run(self):
        try:
            return self.body()
        except RestartFreqExceeded as exc:
            error("Thread %r crashed: %r", type(self).__name__, exc,
                  exc_info=True)
            _kill(os.getpid(), signal.SIGTERM)
            sys.exit()
        except Exception as exc:
            error("Thread %r crashed: %r", type(self).__name__, exc,
                  exc_info=True)
            os._exit(1)

    def start(self, *args, **kwargs):
        self._was_started = True
        super(PoolThread, self).start(*args, **kwargs)

    def on_stop_not_started(self):
        pass

    def stop(self, timeout=None):
        if self._was_started:
            self.join(timeout)
            return
        self.on_stop_not_started()

    def terminate(self):
        self._state = TERMINATE

    def close(self):
        self._state = CLOSE


class Supervisor(PoolThread):

    def __init__(self, pool):
        self.pool = pool
        super(Supervisor, self).__init__()

    def body(self):
        debug('worker handler starting')

        time.sleep(0.8)

        pool = self.pool

        try:
            # do a burst at startup to verify that we can start
            # our pool processes, and in that time we lower
            # the max restart frequency.
            prev_state = pool.restart_state
            pool.restart_state = restart_state(10 * pool._processes, 1)
            for _ in range(10):
                if self._state == RUN and pool._state == RUN:
                    pool._maintain_pool()
                    time.sleep(0.1)

            # Keep maintaing workers until the cache gets drained, unless
            # the pool is termianted
            pool.restart_state = prev_state
            while self._state == RUN and pool._state == RUN:
                pool._maintain_pool()
                time.sleep(0.8)
        except RestartFreqExceeded:
            pool.close()
            pool.join()
            raise
        debug('worker handler exiting')


class TaskHandler(PoolThread):

    def __init__(self, taskqueue, put, outqueue, pool):
        self.taskqueue = taskqueue
        self.put = put
        self.outqueue = outqueue
        self.pool = pool
        super(TaskHandler, self).__init__()

    def body(self):
        taskqueue = self.taskqueue
        put = self.put

        for taskseq, set_length in iter(taskqueue.get, None):
            try:
                i = -1
                for i, task in enumerate(taskseq):
                    if self._state:
                        debug('task handler found thread._state != RUN')
                        break
                    try:
                        put(task)
                    except IOError:
                        debug('could not put task on queue')
                        break
                else:
                    if set_length:
                        debug('doing set_length()')
                        set_length(i + 1)
                    continue
                break
            except Exception as exc:
                print("Task Handler ERROR: %r" % (exc, ))
                break
        else:
            debug('task handler got sentinel')

        self.tell_others()

    def tell_others(self):
        outqueue = self.outqueue
        put = self.put
        pool = self.pool

        try:
            # tell result handler to finish when cache is empty
            debug('task handler sending sentinel to result handler')
            outqueue.put(None)

            # tell workers there is no more work
            debug('task handler sending sentinel to workers')
            for p in pool:
                put(None)
        except IOError:
            debug('task handler got IOError when sending sentinels')

        debug('task handler exiting')

    def on_stop_not_started(self):
        self.tell_others()


class TimeoutHandler(PoolThread):

    def __init__(self, processes, cache, t_soft, t_hard):
        self.processes = processes
        self.cache = cache
        self.t_soft = t_soft
        self.t_hard = t_hard
        self._it = None
        super(TimeoutHandler, self).__init__()

    def _process_by_pid(self, pid):
        for index, process in enumerate(self.processes):
                if process.pid == pid:
                    return process, index
        return None, None

    def on_soft_timeout(self, job):
        debug('soft time limit exceeded for %r', job)
        process, _index = self._process_by_pid(job._worker_pid)
        if not process:
            return

        # Run timeout callback
        if job._timeout_callback is not None:
            job._timeout_callback(soft=True, timeout=job._soft_timeout)

        try:
            _kill(job._worker_pid, SIG_SOFT_TIMEOUT)
        except OSError as exc:
            if get_errno(exc) != errno.ESRCH:
                raise

    def on_hard_timeout(self, job):
        if job.ready():
            return
        debug('hard time limit exceeded for %r', job)
        # Remove from cache and set return value to an exception
        try:
            raise TimeLimitExceeded(job._timeout)
        except TimeLimitExceeded:
            job._set(job._job, (False, ExceptionInfo()))
        else:  # pragma: no cover
            pass

        # Remove from _pool
        process, _index = self._process_by_pid(job._worker_pid)

        # Run timeout callback
        if job._timeout_callback is not None:
            job._timeout_callback(soft=False, timeout=job._timeout)
        if process:
            self._trywaitkill(process)

    def _trywaitkill(self, worker):
        debug('timeout: sending TERM to %s', worker._name)
        try:
            worker.terminate()
        except OSError:
            pass
        else:
            if worker._popen.wait(timeout=0.1):
                return
        debug('timeout: TERM timed-out, now sending KILL to %s', worker._name)
        try:
            _kill(worker.pid, signal.SIGKILL)
        except OSError:
            pass

    def handle_timeouts(self):
        cache = self.cache
        t_hard, t_soft = self.t_hard, self.t_soft
        dirty = set()
        on_soft_timeout = self.on_soft_timeout
        on_hard_timeout = self.on_hard_timeout

        def _timed_out(start, timeout):
            if not start or not timeout:
                return False
            if time.time() >= start + timeout:
                return True

        # Inner-loop
        while self._state == RUN:

            # Remove dirty items not in cache anymore
            if dirty:
                dirty = set(k for k in dirty if k in cache)

            for i, job in list(cache.items()):
                ack_time = job._time_accepted
                soft_timeout = job._soft_timeout
                if soft_timeout is None:
                    soft_timeout = t_soft
                hard_timeout = job._timeout
                if hard_timeout is None:
                    hard_timeout = t_hard
                if _timed_out(ack_time, hard_timeout):
                    on_hard_timeout(job)
                elif i not in dirty and _timed_out(ack_time, soft_timeout):
                    on_soft_timeout(job)
                    dirty.add(i)
            yield

    def body(self):
        while self._state == RUN:
            try:
                for _ in self.handle_timeouts():
                    time.sleep(1.0)  # don't spin
            except CoroStop:
                break
        debug('timeout handler exiting')

    def handle_event(self, *args):
        if self._it is None:
            self._it = self.handle_timeouts()
        try:
            next(self._it)
        except StopIteration:
            self._it = None


class ResultHandler(PoolThread):

    def __init__(self, outqueue, get, cache, poll,
                 join_exited_workers, putlock, restart_state, check_timeouts):
        self.outqueue = outqueue
        self.get = get
        self.cache = cache
        self.poll = poll
        self.join_exited_workers = join_exited_workers
        self.putlock = putlock
        self.restart_state = restart_state
        self._it = None
        self._shutdown_complete = False
        self.check_timeouts = check_timeouts
        super(ResultHandler, self).__init__()

    def on_stop_not_started(self):
        # used when pool started without result handler thread.
        self.finish_at_shutdown(handle_timeouts=True)

    def _process_result(self, timeout=1.0):
        cache = self.cache
        poll = self.poll
        putlock = self.putlock
        restart_state = self.restart_state

        def on_ack(job, i, time_accepted, pid):
            try:
                cache[job]._ack(i, time_accepted, pid)
            except (KeyError, AttributeError):
                # Object gone or doesn't support _ack (e.g. IMAPIterator).
                pass

        def on_ready(job, i, obj):
            restart_state.R = 0
            try:
                item = cache[job]
            except KeyError:
                return
            if not item.ready():
                if putlock is not None:
                    putlock.release()
            try:
                item._set(i, obj)
            except KeyError:
                pass

        state_handlers = {ACK: on_ack, READY: on_ready}

        def on_state_change(task):
            state, args = task
            try:
                state_handlers[state](*args)
            except KeyError:
                debug("Unknown job state: %s (args=%s)", state, args)

        while 1:
            try:
                ready, task = poll(timeout)
            except (IOError, EOFError) as exc:
                debug('result handler got %r -- exiting', exc)
                raise CoroStop()

            if self._state:
                assert self._state == TERMINATE
                debug('result handler found thread._state=TERMINATE')
                raise CoroStop()

            if ready:
                if task is None:
                    debug('result handler got sentinel')
                    raise CoroStop()
                on_state_change(task)
                if timeout != 0:  # blocking
                    break
            else:
                break

        yield

    def handle_event(self, *args):
        if self._state == RUN:
            if self._it is None:
                self._it = self._process_result(0)  # non-blocking
            try:
                next(self._it)
            except (StopIteration, CoroStop):
                self._it = None

    def body(self):
        debug('result handler starting')
        try:
            while self._state == RUN:
                try:
                    for _ in self._process_result(1.0):  # blocking
                        pass
                except CoroStop:
                    break
        finally:
            self.finish_at_shutdown()

    def finish_at_shutdown(self, handle_timeouts=False):
        self._shutdown_complete = True
        get = self.get
        outqueue = self.outqueue
        cache = self.cache
        poll = self.poll
        join_exited_workers = self.join_exited_workers
        putlock = self.putlock
        restart_state = self.restart_state
        check_timeouts = self.check_timeouts

        def on_ack(job, i, time_accepted, pid):
            try:
                cache[job]._ack(i, time_accepted, pid)
            except (KeyError, AttributeError):
                # Object gone or doesn't support _ack (e.g. IMAPIterator).
                pass

        def on_ready(job, i, obj):
            restart_state.R = 0
            try:
                item = cache[job]
            except KeyError:
                return
            if not item.ready():
                if putlock is not None:
                    putlock.release()
            try:
                item._set(i, obj)
            except KeyError:
                pass

        state_handlers = {ACK: on_ack, READY: on_ready}

        def on_state_change(task):
            state, args = task
            try:
                state_handlers[state](*args)
            except KeyError:
                debug("Unknown job state: %s (args=%s)", state, args)

        time_terminate = None
        while cache and self._state != TERMINATE:
            if check_timeouts is not None:
                check_timeouts()
            try:
                ready, task = poll(1.0)
            except (IOError, EOFError) as exc:
                debug('result handler got %r -- exiting', exc)
                return

            if ready:
                if task is None:
                    debug('result handler ignoring extra sentinel')
                    continue

                on_state_change(task)
            try:
                join_exited_workers(shutdown=True)
            except WorkersJoined:
                now = time.time()
                if not time_terminate:
                    time_terminate = now
                else:
                    if now - time_terminate > 5.0:
                        debug('result handler exiting: timed out')
                        break
                    debug('result handler: all workers terminated, '
                          'timeout in %ss',
                          abs(min(now - time_terminate - 5.0, 0)))

        if hasattr(outqueue, '_reader'):
            debug('ensuring that outqueue is not full')
            # If we don't make room available in outqueue then
            # attempts to add the sentinel (None) to outqueue may
            # block.  There is guaranteed to be no more than 2 sentinels.
            try:
                for i in range(10):
                    if not outqueue._reader.poll():
                        break
                    get()
            except (IOError, EOFError):
                pass

        debug('result handler exiting: len(cache)=%s, thread._state=%s',
              len(cache), self._state)


class Pool(object):
    '''
    Class which supports an async version of applying functions to arguments.
    '''
    Process = Process
    Supervisor = Supervisor
    TaskHandler = TaskHandler
    TimeoutHandler = TimeoutHandler
    ResultHandler = ResultHandler
    SoftTimeLimitExceeded = SoftTimeLimitExceeded

    def __init__(self, processes=None, initializer=None, initargs=(),
                 maxtasksperchild=None, timeout=None, soft_timeout=None,
                 lost_worker_timeout=LOST_WORKER_TIMEOUT,
                 max_restarts=None, max_restart_freq=1,
                 on_process_up=None,
                 on_process_down=None,
                 on_timeout_set=None,
                 on_timeout_cancel=None,
                 threads=True,
                 semaphore=None,
                 putlocks=False,
                 allow_restart=False):
        self._setup_queues()
        self._taskqueue = Queue()
        self._cache = {}
        self._state = RUN
        self.timeout = timeout
        self.soft_timeout = soft_timeout
        self._maxtasksperchild = maxtasksperchild
        self._initializer = initializer
        self._initargs = initargs
        self.lost_worker_timeout = lost_worker_timeout or LOST_WORKER_TIMEOUT
        self.on_process_up = on_process_up
        self.on_process_down = on_process_down
        self.on_timeout_set = on_timeout_set
        self.on_timeout_cancel = on_timeout_cancel
        self.threads = threads
        self.readers = {}
        self.allow_restart = allow_restart
        # Contains processes that we have terminated,
        # and that the supervisor should not raise an error for.
        self.signalled = set()

        if soft_timeout and SIG_SOFT_TIMEOUT is None:
            warnings.warn(UserWarning(
                "Soft timeouts are not supported: "
                "on this platform: It does not have the SIGUSR1 signal.",
            ))
            soft_timeout = None

        if processes is None:
            try:
                processes = cpu_count()
            except NotImplementedError:
                processes = 1
        self._processes = processes
        self.max_restarts = max_restarts or round(processes * 100)
        self.restart_state = restart_state(max_restarts, max_restart_freq or 1)

        if initializer is not None and \
                not isinstance(initializer, collections.Callable):
            raise TypeError('initializer must be a callable')

        self._pool = []
        self._poolctrl = {}
        self.putlocks = putlocks
        self._putlock = semaphore or LaxBoundedSemaphore(self._processes)
        for i in range(processes):
            self._create_worker_process(i)

        self._worker_handler = self.Supervisor(self)
        if threads:
            self._worker_handler.start()
        else:
            self.readers.update(
                dict((w._popen.sentinel, self.maintain_pool)
                     for w in self._pool))

        self._task_handler = self.TaskHandler(self._taskqueue,
                                              self._quick_put,
                                              self._outqueue,
                                              self._pool)
        if threads:
            self._task_handler.start()

        # Thread killing timedout jobs.
        self._timeout_handler = self.TimeoutHandler(
            self._pool, self._cache,
            self.soft_timeout, self.timeout,
        )
        self._timeout_handler_mutex = threading.Lock()
        self._timeout_handler_started = False
        if self.timeout is not None or self.soft_timeout is not None:
            self._start_timeout_handler()

        # If running without threads, we need to check for timeouts
        # while waiting for unfinished work at shutdown.
        check_timeouts = None
        if not threads:
            check_timeouts = self._timeout_handler.handle_event

        # Thread processing results in the outqueue.
        self._result_handler = self.ResultHandler(
            self._outqueue, self._quick_get, self._cache,
            self._poll_result, self._join_exited_workers,
            self._putlock, self.restart_state, check_timeouts,
        )

        if threads:
            self._result_handler.start()
        else:
            self.readers[self._outqueue._reader] = \
                self._result_handler.handle_event

        self._terminate = Finalize(
            self, self._terminate_pool,
            args=(self._taskqueue, self._inqueue, self._outqueue,
                  self._pool, self._worker_handler, self._task_handler,
                  self._result_handler, self._cache,
                  self._timeout_handler),
            exitpriority=15,
        )

    def _create_worker_process(self, i):
        sentinel = Event() if self.allow_restart else None
        w = self.Process(
            target=worker,
            args=(
                self._inqueue, self._outqueue,
                self._initializer, self._initargs,
                self._maxtasksperchild,
                sentinel
            ),
        )
        self._pool.append(w)
        w.name = w.name.replace('Process', 'PoolWorker')
        w.daemon = True
        w.index = i
        w.start()
        if self.on_process_up:
            self.on_process_up(w)
        self._poolctrl[w.pid] = sentinel
        return w

    def _join_exited_workers(self, shutdown=False):
        """Cleanup after any worker processes which have exited due to
        reaching their specified lifetime. Returns True if any workers were
        cleaned up.
        """
        now = None
        # The worker may have published a result before being terminated,
        # but we have no way to accurately tell if it did.  So we wait for
        # _lost_worker_timeout seconds before we mark the job with
        # WorkerLostError.
        for job in [job for job in list(self._cache.values())
                    if not job.ready() and job._worker_lost]:
            now = now or time.time()
            lost_time, lost_ret = job._worker_lost
            if now - lost_time > job._lost_worker_timeout:
                try:
                    raise WorkerLostError(
                        "Worker exited prematurely (exitcode: %r)." % (
                            lost_ret, ))
                except WorkerLostError:
                    exc_info = ExceptionInfo()
                    job._set(None, (False, exc_info))
                else:  # pragma: no cover
                    pass

        if shutdown and not len(self._pool):
            raise WorkersJoined()

        cleaned, exitcodes = {}, {}
        for i in reversed(range(len(self._pool))):
            worker = self._pool[i]
            if worker.exitcode is not None:
                # worker exited
                debug('Supervisor: cleaning up worker %d', i)
                worker.join()
                debug('Supervisor: worked %d joined', i)
                cleaned[worker.pid] = worker
                exitcodes[worker.pid] = worker.exitcode
                if worker.exitcode not in (EX_OK, EX_RECYCLE):
                    error('Process %r pid:%r exited with exitcode %r' % (
                        worker.name, worker.pid, worker.exitcode))
                del self._pool[i]
                del self._poolctrl[worker.pid]
        if cleaned:
            for job in list(self._cache.values()):
                for worker_pid in job.worker_pids():
                    if worker_pid in cleaned and not job.ready():
                        if worker_pid in self.signalled:
                            try:
                                raise Terminated(-exitcodes[worker_pid])
                            except Terminated:
                                job._set(None, (False, ExceptionInfo()))
                        else:
                            job._worker_lost = (time.time(),
                                                exitcodes[worker_pid])
                        break
<<<<<<< HEAD
            for worker in values(cleaned):
                if self._putlock is not None:
                    self._putlock.release()
=======
            for worker in cleaned.itervalues():
>>>>>>> b1ddce7b
                if self.on_process_down:
                    self.on_process_down(worker)
            return list(exitcodes.values())
        return []

    def __enter__(self):
        return self

    def __exit__(self, *exc_info):
        return self.terminate()

    def shrink(self, n=1):
        for i, worker in enumerate(self._iterinactive()):
            self._processes -= 1
            if self._putlock:
                self._putlock.shrink()
            worker.terminate()
            if i == n - 1:
                return
        raise ValueError("Can't shrink pool. All processes busy!")

    def grow(self, n=1):
        for i in range(n):
            self._processes += 1
            if self._putlock:
                self._putlock.grow()

    def _iterinactive(self):
        for worker in self._pool:
            if not self._worker_active(worker):
                yield worker
        raise StopIteration()

    def _worker_active(self, worker):
        for job in values(self._cache):
            if worker.pid in job.worker_pids():
                return True
        return False

    def _repopulate_pool(self, exitcodes):
        """Bring the number of pool processes up to the specified number,
        for use after reaping workers which have exited.
        """
        for i in range(self._processes - len(self._pool)):
            if self._state != RUN:
                return
            try:
                if exitcodes and exitcodes[i] not in (EX_OK, EX_RECYCLE):
                    self.restart_state.step()
            except IndexError:
                self.restart_state.step()
            self._create_worker_process(self._avail_index())
            debug('added worker')

    def _avail_index(self):
        assert len(self._pool) < self._processes
        indices = set(p.index for p in self._pool)
        return next(i for i in range(self._processes) if i not in indices)

    def did_start_ok(self):
        return not self._join_exited_workers()

    def _maintain_pool(self):
        """"Clean up any exited workers and start replacements for them.
        """
        joined = self._join_exited_workers()
        self._repopulate_pool(joined)
        for i in range(len(joined)):
            if self._putlock is not None:
                self._putlock.release()

    def maintain_pool(self, *args, **kwargs):
        if self._worker_handler._state == RUN and self._state == RUN:
            try:
                self._maintain_pool()
            except RestartFreqExceeded:
                self.close()
                self.join()
                raise

    def _setup_queues(self):
        from billiard.queues import SimpleQueue
        self._inqueue = SimpleQueue()
        self._outqueue = SimpleQueue()
        self._quick_put = self._inqueue._writer.send
        self._quick_get = self._outqueue._reader.recv

        def _poll_result(timeout):
            if self._outqueue._reader.poll(timeout):
                return True, self._quick_get()
            return False, None
        self._poll_result = _poll_result

    def _start_timeout_handler(self):
        # ensure more than one thread does not start the timeout handler
        # thread at once.
        if self.threads:
            with self._timeout_handler_mutex:
                if not self._timeout_handler_started:
                    self._timeout_handler_started = True
                    self._timeout_handler.start()

    def apply(self, func, args=(), kwds={}):
        '''
        Equivalent of `func(*args, **kwargs)`.
        '''
        if self._state == RUN:
            return self.apply_async(func, args, kwds).get()

    def starmap(self, func, iterable, chunksize=None):
        '''
        Like `map()` method but the elements of the `iterable` are expected to
        be iterables as well and will be unpacked as arguments. Hence
        `func` and (a, b) becomes func(a, b).
        '''
        if self._state == RUN:
            return self._map_async(func, iterable,
                                   starmapstar, chunksize).get()

    def starmap_async(self, func, iterable, chunksize=None,
                      callback=None, error_callback=None):
        '''
        Asynchronous version of `starmap()` method.
        '''
        if self._state == RUN:
            return self._map_async(func, iterable, starmapstar, chunksize,
                                   callback, error_callback)

    def map(self, func, iterable, chunksize=None):
        '''
        Apply `func` to each element in `iterable`, collecting the results
        in a list that is returned.
        '''
        if self._state == RUN:
            return self.map_async(func, iterable, chunksize).get()

    def imap(self, func, iterable, chunksize=1, lost_worker_timeout=None):
        '''
        Equivalent of `map()` -- can be MUCH slower than `Pool.map()`.
        '''
        if self._state != RUN:
            return
        lost_worker_timeout = lost_worker_timeout or self.lost_worker_timeout
        if chunksize == 1:
            result = IMapIterator(self._cache,
                                  lost_worker_timeout=lost_worker_timeout)
            self._taskqueue.put((
                ((result._job, i, func, (x,), {})
                 for i, x in enumerate(iterable)),
                result._set_length,
            ))
            return result
        else:
            assert chunksize > 1
            task_batches = Pool._get_tasks(func, iterable, chunksize)
            result = IMapIterator(self._cache,
                                  lost_worker_timeout=lost_worker_timeout)
            self._taskqueue.put((
                ((result._job, i, mapstar, (x,), {})
                 for i, x in enumerate(task_batches)),
                result._set_length,
            ))
            return (item for chunk in result for item in chunk)

    def imap_unordered(self, func, iterable, chunksize=1,
                       lost_worker_timeout=None):
        '''
        Like `imap()` method but ordering of results is arbitrary.
        '''
        if self._state != RUN:
            return
        lost_worker_timeout = lost_worker_timeout or self.lost_worker_timeout
        if chunksize == 1:
            result = IMapUnorderedIterator(
                self._cache, lost_worker_timeout=lost_worker_timeout,
            )
            self._taskqueue.put((
                ((result._job, i, func, (x,), {})
                 for i, x in enumerate(iterable)),
                result._set_length,
            ))
            return result
        else:
            assert chunksize > 1
            task_batches = Pool._get_tasks(func, iterable, chunksize)
            result = IMapUnorderedIterator(
                self._cache, lost_worker_timeout=lost_worker_timeout,
            )
            self._taskqueue.put((
                ((result._job, i, mapstar, (x,), {})
                 for i, x in enumerate(task_batches)),
                result._set_length,
            ))
            return (item for chunk in result for item in chunk)

    def apply_async(self, func, args=(), kwds={},
                    callback=None, error_callback=None, accept_callback=None,
                    timeout_callback=None, waitforslot=None,
                    soft_timeout=None, timeout=None, lost_worker_timeout=None,
                    callbacks_propagate=()):
        '''
        Asynchronous equivalent of `apply()` method.

        Callback is called when the functions return value is ready.
        The accept callback is called when the job is accepted to be executed.

        Simplified the flow is like this:

            >>> if accept_callback:
            ...     accept_callback()
            >>> retval = func(*args, **kwds)
            >>> if callback:
            ...     callback(retval)

        '''
        if self._state != RUN:
            return
        soft_timeout = soft_timeout or self.soft_timeout
        timeout = timeout or self.timeout
        lost_worker_timeout = lost_worker_timeout or self.lost_worker_timeout
        if soft_timeout and SIG_SOFT_TIMEOUT is None:
            warnings.warn(UserWarning(
                "Soft timeouts are not supported: "
                "on this platform: It does not have the SIGUSR1 signal.",
            ))
            soft_timeout = None
        if waitforslot is None:
            waitforslot = self.putlocks
        if waitforslot and self._putlock is not None and self._state == RUN:
            self._putlock.acquire()
        if self._state == RUN:
            result = ApplyResult(
                self._cache, callback, accept_callback, timeout_callback,
                error_callback, soft_timeout, timeout, lost_worker_timeout,
                on_timeout_set=self.on_timeout_set,
                on_timeout_cancel=self.on_timeout_cancel,
                callbacks_propagate=callbacks_propagate,
            )
            if timeout or soft_timeout:
                # start the timeout handler thread when required.
                self._start_timeout_handler()
            if self.threads:
                self._taskqueue.put(([(result._job, None,
                                    func, args, kwds)], None))
            else:
                self._quick_put((result._job, None, func, args, kwds))
            return result

    def terminate_job(self, pid, sig=None):
        self.signalled.add(pid)
        _kill(pid, sig or signal.SIGTERM)

    def map_async(self, func, iterable, chunksize=None,
                  callback=None, error_callback=None):
        '''
        Asynchronous equivalent of `map()` method.
        '''
        return self._map_async(
            func, iterable, mapstar, chunksize, callback, error_callback,
        )

    def _map_async(self, func, iterable, mapper, chunksize=None,
                   callback=None, error_callback=None):
        '''
        Helper function to implement map, starmap and their async counterparts.
        '''
        if self._state != RUN:
            return
        if not hasattr(iterable, '__len__'):
            iterable = list(iterable)

        if chunksize is None:
            chunksize, extra = divmod(len(iterable), len(self._pool) * 4)
            if extra:
                chunksize += 1
        if len(iterable) == 0:
            chunksize = 0

        task_batches = Pool._get_tasks(func, iterable, chunksize)
        result = MapResult(self._cache, chunksize, len(iterable), callback,
                           error_callback=error_callback)
        self._taskqueue.put((((result._job, i, mapper, (x,), {})
                              for i, x in enumerate(task_batches)), None))
        return result

    @staticmethod
    def _get_tasks(func, it, size):
        it = iter(it)
        while 1:
            x = tuple(itertools.islice(it, size))
            if not x:
                return
            yield (func, x)

    def __reduce__(self):
        raise NotImplementedError(
            'pool objects cannot be passed between processes or pickled',
        )

    def close(self):
        debug('closing pool')
        if self._state == RUN:
            self._state = CLOSE
            if self._putlock:
                self._putlock.clear()
            self._worker_handler.close()
            self._taskqueue.put(None)
            stop_if_not_current(self._worker_handler)

    def terminate(self):
        debug('terminating pool')
        self._state = TERMINATE
        self._worker_handler.terminate()
        self._terminate()

    def join(self):
        assert self._state in (CLOSE, TERMINATE)
        debug('joining worker handler')
        stop_if_not_current(self._worker_handler)
        debug('joining task handler')
        stop_if_not_current(self._task_handler)
        debug('joining result handler')
        stop_if_not_current(self._result_handler)
        debug('result handler joined')
        for i, p in enumerate(self._pool):
            debug('joining worker %s/%s (%r)', i, len(self._pool), p)
            p.join()

    def restart(self):
        for e in values(self._poolctrl):
            e.set()

    @staticmethod
    def _help_stuff_finish(inqueue, task_handler, size):
        # task_handler may be blocked trying to put items on inqueue
        debug('removing tasks from inqueue until task handler finished')
        inqueue._rlock.acquire()
        while task_handler.is_alive() and inqueue._reader.poll():
            inqueue._reader.recv()
            time.sleep(0)

    @classmethod
    def _terminate_pool(cls, taskqueue, inqueue, outqueue, pool,
                        worker_handler, task_handler,
                        result_handler, cache, timeout_handler):

        # this is guaranteed to only be called once
        debug('finalizing pool')

        worker_handler.terminate()

        task_handler.terminate()
        taskqueue.put(None)                 # sentinel

        debug('helping task handler/workers to finish')
        cls._help_stuff_finish(inqueue, task_handler, len(pool))

        result_handler.terminate()
        outqueue.put(None)                  # sentinel

        if timeout_handler is not None:
            timeout_handler.terminate()

        # Terminate workers which haven't already finished
        if pool and hasattr(pool[0], 'terminate'):
            debug('terminating workers')
            for p in pool:
                if p.exitcode is None:
                    p.terminate()

        debug('joining task handler')
        task_handler.stop()

        debug('joining result handler')
        result_handler.stop()

        if timeout_handler is not None:
            debug('joining timeout handler')
            timeout_handler.stop(TIMEOUT_MAX)

        if pool and hasattr(pool[0], 'terminate'):
            debug('joining pool workers')
            for p in pool:
                if p.is_alive():
                    # worker has not yet exited
                    debug('cleaning up worker %d', p.pid)
                    p.join()
            debug('pool workers joined')
DynamicPool = Pool

#
# Class whose instances are returned by `Pool.apply_async()`
#


class ApplyResult(object):
    _worker_lost = None

    def __init__(self, cache, callback, accept_callback=None,
                 timeout_callback=None, error_callback=None, soft_timeout=None,
                 timeout=None, lost_worker_timeout=LOST_WORKER_TIMEOUT,
                 on_timeout_set=None, on_timeout_cancel=None,
                 callbacks_propagate=()):
        self._mutex = threading.Lock()
        self._event = threading.Event()
        self._job = next(job_counter)
        self._cache = cache
        self._callback = callback
        self._accept_callback = accept_callback
        self._error_callback = error_callback
        self._timeout_callback = timeout_callback
        self._timeout = timeout
        self._soft_timeout = soft_timeout
        self._lost_worker_timeout = lost_worker_timeout
        self._on_timeout_set = on_timeout_set
        self._on_timeout_cancel = on_timeout_cancel
        self._callbacks_propagate = callbacks_propagate or ()

        self._accepted = False
        self._worker_pid = None
        self._time_accepted = None
        cache[self._job] = self

    def ready(self):
        return self._event.isSet()

    def accepted(self):
        return self._accepted

    def successful(self):
        assert self.ready()
        return self._success

    def worker_pids(self):
        return [self._worker_pid] if self._worker_pid else []

    def wait(self, timeout=None):
        self._event.wait(timeout)

    def get(self, timeout=None):
        self.wait(timeout)
        if not self.ready():
            raise TimeoutError
        if self._success:
            return self._value
        else:
            raise self._value.exception

    def safe_apply_callback(self, fun, *args):
        if fun:
            try:
                fun(*args)
            except self._callbacks_propagate:
                raise
            except Exception as exc:
                error("Pool callback raised exception: %r", exc,
                      exc_info=True)

    def _set(self, i, obj):
        with self._mutex:
            if self._on_timeout_cancel:
                self._on_timeout_cancel(self)
            self._success, self._value = obj
            self._event.set()
            if self._accepted:
                self._cache.pop(self._job, None)

            # apply callbacks last
            if self._callback and self._success:
                self.safe_apply_callback(
                    self._callback, self._value)
            if (self._value is not None and
                    self._error_callback and not self._success):
                self.safe_apply_callback(
                    self._error_callback, self._value)

    def _ack(self, i, time_accepted, pid):
        with self._mutex:
            self._accepted = True
            self._time_accepted = time_accepted
            self._worker_pid = pid
            if self.ready():
                self._cache.pop(self._job, None)
            if self._on_timeout_set:
                self._on_timeout_set(self, self._soft_timeout, self._timeout)
            if self._accept_callback:
                self.safe_apply_callback(
                    self._accept_callback, pid, time_accepted)

#
# Class whose instances are returned by `Pool.map_async()`
#


class MapResult(ApplyResult):

    def __init__(self, cache, chunksize, length, callback, error_callback):
        ApplyResult.__init__(
            self, cache, callback, error_callback=error_callback,
        )
        self._success = True
        self._length = length
        self._value = [None] * length
        self._accepted = [False] * length
        self._worker_pid = [None] * length
        self._time_accepted = [None] * length
        self._chunksize = chunksize
        if chunksize <= 0:
            self._number_left = 0
            self._event.set()
            del cache[self._job]
        else:
            self._number_left = length // chunksize + bool(length % chunksize)

    def _set(self, i, success_result):
        success, result = success_result
        if success:
            self._value[i * self._chunksize:(i + 1) * self._chunksize] = result
            self._number_left -= 1
            if self._number_left == 0:
                if self._callback:
                    self._callback(self._value)
                if self._accepted:
                    self._cache.pop(self._job, None)
                self._event.set()
        else:
            self._success = False
            self._value = result
            if self._error_callback:
                self._error_callback(self._value)
            if self._accepted:
                self._cache.pop(self._job, None)
            self._event.set()

    def _ack(self, i, time_accepted, pid):
        start = i * self._chunksize
        stop = (i + 1) * self._chunksize
        for j in range(start, stop):
            self._accepted[j] = True
            self._worker_pid[j] = pid
            self._time_accepted[j] = time_accepted
        if self.ready():
            self._cache.pop(self._job, None)

    def accepted(self):
        return all(self._accepted)

    def worker_pids(self):
        return [pid for pid in self._worker_pid if pid]

#
# Class whose instances are returned by `Pool.imap()`
#


class IMapIterator(object):
    _worker_lost = None

    def __init__(self, cache, lost_worker_timeout=LOST_WORKER_TIMEOUT):
        self._cond = threading.Condition(threading.Lock())
        self._job = next(job_counter)
        self._cache = cache
        self._items = collections.deque()
        self._index = 0
        self._length = None
        self._ready = False
        self._unsorted = {}
        self._worker_pids = []
        self._lost_worker_timeout = lost_worker_timeout
        cache[self._job] = self

    def __iter__(self):
        return self

    def next(self, timeout=None):
        with self._cond:
            try:
                item = self._items.popleft()
            except IndexError:
                if self._index == self._length:
                    self._ready = True
                    raise StopIteration
                self._cond.wait(timeout)
                try:
                    item = self._items.popleft()
                except IndexError:
                    if self._index == self._length:
                        self._ready = True
                        raise StopIteration
                    raise TimeoutError

        success, value = item
        if success:
            return value
        raise Exception(value)

    __next__ = next                    # XXX

    def _set(self, i, obj):
        with self._cond:
            if self._index == i:
                self._items.append(obj)
                self._index += 1
                while self._index in self._unsorted:
                    obj = self._unsorted.pop(self._index)
                    self._items.append(obj)
                    self._index += 1
                self._cond.notify()
            else:
                self._unsorted[i] = obj

            if self._index == self._length:
                self._ready = True
                del self._cache[self._job]

    def _set_length(self, length):
        with self._cond:
            self._length = length
            if self._index == self._length:
                self._ready = True
                self._cond.notify()
                del self._cache[self._job]

    def _ack(self, i, time_accepted, pid):
        self._worker_pids.append(pid)

    def ready(self):
        return self._ready

    def worker_pids(self):
        return self._worker_pids

#
# Class whose instances are returned by `Pool.imap_unordered()`
#


class IMapUnorderedIterator(IMapIterator):

    def _set(self, i, obj):
        with self._cond:
            self._items.append(obj)
            self._index += 1
            self._cond.notify()
            if self._index == self._length:
                self._ready = True
                del self._cache[self._job]

#
#
#


class ThreadPool(Pool):

    from billiard.dummy import Process as DummyProcess
    Process = DummyProcess

    def __init__(self, processes=None, initializer=None, initargs=()):
        Pool.__init__(self, processes, initializer, initargs)

    def _setup_queues(self):
        self._inqueue = Queue()
        self._outqueue = Queue()
        self._quick_put = self._inqueue.put
        self._quick_get = self._outqueue.get

        def _poll_result(timeout):
            try:
                return True, self._quick_get(timeout=timeout)
            except Empty:
                return False, None
        self._poll_result = _poll_result

    @staticmethod
    def _help_stuff_finish(inqueue, task_handler, size):
        # put sentinels at head of inqueue to make workers finish
        with inqueue.not_empty:
            inqueue.queue.clear()
            inqueue.queue.extend([None] * size)
            inqueue.not_empty.notify_all()<|MERGE_RESOLUTION|>--- conflicted
+++ resolved
@@ -975,13 +975,7 @@
                             job._worker_lost = (time.time(),
                                                 exitcodes[worker_pid])
                         break
-<<<<<<< HEAD
             for worker in values(cleaned):
-                if self._putlock is not None:
-                    self._putlock.release()
-=======
-            for worker in cleaned.itervalues():
->>>>>>> b1ddce7b
                 if self.on_process_down:
                     self.on_process_down(worker)
             return list(exitcodes.values())
