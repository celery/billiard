#
# Module providing the `Process` class which emulates `threading.Thread`
#
# multiprocessing/process.py
#
# Copyright (c) 2006-2008, R Oudkerk
# Licensed to PSF under a Contributor Agreement.
#
from __future__ import absolute_import

__all__ = ['Process', 'current_process', 'active_children']

#
# Imports
#

import os
import sys
import signal
import itertools
import binascii
import logging
import threading

from .compat import bytes
try:
    from _weakrefset import WeakSet
except ImportError:
    WeakSet = None  # noqa
from .five import items, string_t

try:
    ORIGINAL_DIR = os.path.abspath(os.getcwd())
except OSError:
    ORIGINAL_DIR = None

#
# Public functions
#


def current_process():
    '''
    Return process object representing the current process
    '''
    return _current_process


def _cleanup():
    # check for processes which have finished
    if _current_process is not None:
        for p in list(_current_process._children):
            if p._popen.poll() is not None:
                _current_process._children.discard(p)


def active_children(_cleanup=_cleanup):
    '''
    Return list of process objects corresponding to live child processes
    '''
    try:
        _cleanup()
    except TypeError:
        # called after gc collect so _cleanup does not exist anymore
        return []
    if _current_process is not None:
        return list(_current_process._children)
    return []


class Process(object):
    '''
    Process objects represent activity that is run in a separate process

    The class is analagous to `threading.Thread`
    '''
    _Popen = None

    def __init__(self, group=None, target=None, name=None,
                 args=(), kwargs={}, daemon=None, **_kw):
        assert group is None, 'group argument must be None for now'
        count = next(_current_process._counter)
        self._identity = _current_process._identity + (count,)
        self._authkey = _current_process._authkey
        if daemon is not None:
            self._daemonic = daemon
        else:
            self._daemonic = _current_process._daemonic
        self._tempdir = _current_process._tempdir
        self._semprefix = _current_process._semprefix
        self._unlinkfd = _current_process._unlinkfd
        self._parent_pid = os.getpid()
        self._popen = None
        self._target = target
        self._args = tuple(args)
        self._kwargs = dict(kwargs)
        self._name = (
            name or type(self).__name__ + '-' +
            ':'.join(str(i) for i in self._identity)
        )
        if _dangling is not None:
            _dangling.add(self)

    def run(self):
        '''
        Method to be run in sub-process; can be overridden in sub-class
        '''
        if self._target:
            self._target(*self._args, **self._kwargs)

    def start(self):
        '''
        Start child process
        '''
        assert self._popen is None, 'cannot start a process twice'
        assert self._parent_pid == os.getpid(), \
            'can only start a process object created by current process'
        assert not _current_process._daemonic, \
            'daemonic processes are not allowed to have children'
        _cleanup()
        if self._Popen is not None:
            Popen = self._Popen
        else:
            from .forking import Popen
        self._popen = Popen(self)
        self._sentinel = self._popen.sentinel
        _current_process._children.add(self)

    def terminate(self):
        '''
        Terminate process; sends SIGTERM signal or uses TerminateProcess()
        '''
        self._popen.terminate()

    def join(self, timeout=None):
        '''
        Wait until child process terminates
        '''
        assert self._parent_pid == os.getpid(), 'can only join a child process'
        assert self._popen is not None, 'can only join a started process'
        res = self._popen.wait(timeout)
        if res is not None:
            _current_process._children.discard(self)

    def is_alive(self):
        '''
        Return whether process is alive
        '''
        if self is _current_process:
            return True
        assert self._parent_pid == os.getpid(), 'can only test a child process'
        if self._popen is None:
            return False
        self._popen.poll()
        return self._popen.returncode is None

    def _get_name(self):
        return self._name

    def _set_name(self, value):
        assert isinstance(name, string_t), 'name must be a string'
        self._name = value
    name = property(_get_name, _set_name)

    def _get_daemon(self):
        return self._daemonic

    def _set_daemon(self, daemonic):
        assert self._popen is None, 'process has already started'
        self._daemonic = daemonic
    daemon = property(_get_daemon, _set_daemon)

    def _get_authkey(self):
        return self._authkey

    def _set_authkey(self, authkey):
        self._authkey = AuthenticationString(authkey)
    authkey = property(_get_authkey, _set_authkey)

    @property
    def exitcode(self):
        '''
        Return exit code of process or `None` if it has yet to stop
        '''
        if self._popen is None:
            return self._popen
        return self._popen.poll()

    @property
    def ident(self):
        '''
        Return identifier (PID) of process or `None` if it has yet to start
        '''
        if self is _current_process:
            return os.getpid()
        else:
            return self._popen and self._popen.pid

    pid = ident

    @property
    def sentinel(self):
        '''
        Return a file descriptor (Unix) or handle (Windows) suitable for
        waiting for process termination.
        '''
        try:
            return self._sentinel
        except AttributeError:
            raise ValueError("process not started")

    def __repr__(self):
        if self is _current_process:
            status = 'started'
        elif self._parent_pid != os.getpid():
            status = 'unknown'
        elif self._popen is None:
            status = 'initial'
        else:
            if self._popen.poll() is not None:
                status = self.exitcode
            else:
                status = 'started'

        if type(status) is int:
            if status == 0:
                status = 'stopped'
            else:
                status = 'stopped[%s]' % _exitcode_to_name.get(status, status)

        return '<%s(%s, %s%s)>' % (type(self).__name__, self._name,
                                   status, self._daemonic and ' daemon' or '')

    ##

    def _bootstrap(self):
        from . import util
        global _current_process

        try:
            self._children = set()
            self._counter = itertools.count(1)
            if sys.stdin is not None:
                try:
                    sys.stdin.close()
                    sys.stdin = open(os.devnull)
                except (OSError, ValueError):
                    pass
            old_process = _current_process
            _current_process = self
<<<<<<< HEAD
            # Re-init logging system.
            # Workaround for http://bugs.python.org/issue6721/#msg140215
            # Python logging module uses RLock() objects which are broken
            # after fork. This can result in a deadlock (celery issue #496).
=======

            # Re-init logging system.
            # Workaround for http://bugs.python.org/issue6721#msg140215
            # Python logging module uses RLock() objects which are broken after
            # fork. This can result in a deadlock (Celery Issue #496).
>>>>>>> 49401c19
            logger_names = logging.Logger.manager.loggerDict.keys()
            logger_names.append(None)  # for root logger
            for name in logger_names:
                for handler in logging.getLogger(name).handlers:
                    handler.createLock()
            logging._lock = threading.RLock()
<<<<<<< HEAD
=======

>>>>>>> 49401c19
            try:
                util._finalizer_registry.clear()
                util._run_after_forkers()
            finally:
                # delay finalization of the old process object until after
                # _run_after_forkers() is executed
                del old_process
            util.info('child process %s calling self.run()', self.pid)
            try:
                self.run()
                exitcode = 0
            finally:
                util._exit_function()
        except SystemExit as exc:
            if not exc.args:
                exitcode = 1
            elif isinstance(exc.args[0], int):
                exitcode = exc.args[0]
            else:
                sys.stderr.write(str(exc.args[0]) + '\n')
                sys.stderr.flush()
                exitcode = 0 if isinstance(exc.args[0], str) else 1
        except:
            exitcode = 1
            if not util.error('Process %s', self.name, exc_info=True):
                import traceback
                sys.stderr.write('Process %s:\n' % self.name)
                traceback.print_exc()
        finally:
            util.info('process %s exiting with exitcode %d',
                      self.pid, exitcode)
            sys.stdout.flush()
            sys.stderr.flush()
        return exitcode

#
# We subclass bytes to avoid accidental transmission of auth keys over network
#


class AuthenticationString(bytes):

    def __reduce__(self):
        from .forking import Popen

        if not Popen.thread_is_spawning():
            raise TypeError(
                'Pickling an AuthenticationString object is '
                'disallowed for security reasons')
        return AuthenticationString, (bytes(self),)

#
# Create object representing the main process
#


class _MainProcess(Process):

    def __init__(self):
        self._identity = ()
        self._daemonic = False
        self._name = 'MainProcess'
        self._parent_pid = None
        self._popen = None
        self._counter = itertools.count(1)
        self._children = set()
        self._authkey = AuthenticationString(os.urandom(32))
        self._tempdir = None
        self._semprefix = 'mp-' + binascii.hexlify(
            os.urandom(4)).decode('ascii')
        self._unlinkfd = None

_current_process = _MainProcess()
del _MainProcess

#
# Give names to some return codes
#

_exitcode_to_name = {}

for name, signum in items(signal.__dict__):
    if name[:3] == 'SIG' and '_' not in name:
        _exitcode_to_name[-signum] = name

_dangling = WeakSet() if WeakSet is not None else None<|MERGE_RESOLUTION|>--- conflicted
+++ resolved
@@ -248,28 +248,18 @@
                     pass
             old_process = _current_process
             _current_process = self
-<<<<<<< HEAD
+
             # Re-init logging system.
             # Workaround for http://bugs.python.org/issue6721/#msg140215
             # Python logging module uses RLock() objects which are broken
-            # after fork. This can result in a deadlock (celery issue #496).
-=======
-
-            # Re-init logging system.
-            # Workaround for http://bugs.python.org/issue6721#msg140215
-            # Python logging module uses RLock() objects which are broken after
-            # fork. This can result in a deadlock (Celery Issue #496).
->>>>>>> 49401c19
+            # after fork. This can result in a deadlock (Celery Issue #496).
             logger_names = logging.Logger.manager.loggerDict.keys()
             logger_names.append(None)  # for root logger
             for name in logger_names:
                 for handler in logging.getLogger(name).handlers:
                     handler.createLock()
             logging._lock = threading.RLock()
-<<<<<<< HEAD
-=======
-
->>>>>>> 49401c19
+
             try:
                 util._finalizer_registry.clear()
                 util._run_after_forkers()
