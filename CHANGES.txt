--- conflicted
+++ resolved
@@ -1,11 +1,10 @@
-<<<<<<< HEAD
 3.3.0.0 - XXXX-XX-XX
 --------------------
 
 - Dual code base now runs on Python 2.6+ and Python 3.
 
 - No longer compatible with Python 2.5
-=======
+
 2.7.3.26 - 2013-04-09
 ---------------------
 
@@ -36,7 +35,6 @@
 - Fixes Python 3 compatibility problems.
 
     Contributed by Albertas Agejevas.
->>>>>>> a01f7a64
 
 2.7.3.23 - 2013-03-22
 ---------------------
